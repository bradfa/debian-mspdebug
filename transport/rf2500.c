--- conflicted
+++ resolved
@@ -192,11 +192,7 @@
 {
 	struct rf2500_transport *tr = (struct rf2500_transport *)tr_base;
 
-<<<<<<< HEAD
-#ifndef __APPLE__
-=======
 #if !defined(__APPLE__) && !defined(__sun__)
->>>>>>> d19e494b
 	char buf[64];
 
 	/* Flush out lingering data.
