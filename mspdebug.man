--- conflicted
+++ resolved
@@ -1,8 +1,4 @@
-<<<<<<< HEAD
-.TH mspdebug 1 "18 Jul 2013" "Version 0.22"
-=======
 .TH mspdebug 1 "2 Mar 2015" "Version 0.23"
->>>>>>> d19e494b
 .SH NAME
 MSPDebug - debugging tool for MSP430 MCUs
 .SH SYNOPSIS
@@ -770,15 +766,12 @@
 If set, some drivers will allow erase/program access to the info A
 segment. If in doubt, do not enable this. Currently, the tilib and uif
 drivers are affected by this option.
-<<<<<<< HEAD
-=======
 .IP "\fBenable_fuse_blow\fR"
 If set, some drivers will allow the JTAG security fuse to be blown.
 
 .B WARNING: this is an irreversible operation!
 
 If in doubt, do not enable this option.
->>>>>>> d19e494b
 .IP "\fBgdb_default_port\fR (numeric)"
 This option controls the default TCP port for the GDB server, if no
 argument is given to the "\fBgdb\fR" command.
