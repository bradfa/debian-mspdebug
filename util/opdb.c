/* MSPDebug - debugging tool for MSP430 MCUs
 * Copyright (C) 2009, 2010 Daniel Beer
 *
 * This program is free software; you can redistribute it and/or modify
 * it under the terms of the GNU General Public License as published by
 * the Free Software Foundation; either version 2 of the License, or
 * (at your option) any later version.
 *
 * This program is distributed in the hope that it will be useful,
 * but WITHOUT ANY WARRANTY; without even the implied warranty of
 * MERCHANTABILITY or FITNESS FOR A PARTICULAR PURPOSE.  See the
 * GNU General Public License for more details.
 *
 * You should have received a copy of the GNU General Public License
 * along with this program; if not, write to the Free Software
 * Foundation, Inc., 51 Franklin St, Fifth Floor, Boston, MA  02110-1301  USA
 */

#include <string.h>
#include "opdb.h"
#include "util.h"

static const struct opdb_key keys[] = {
	{
		.name = "color",
		.type = OPDB_TYPE_BOOLEAN,
		.help = "Colorize debugging output.\n",
		.defval = {
			.boolean = 0
		}
	},
	{
		.name = "gdb_loop",
		.type = OPDB_TYPE_BOOLEAN,
		.help =
"Automatically restart the GDB server after disconnection. If this\n"
"option is set, then the GDB server keeps running until an error occurs,\n"
"or the user interrupts with Ctrl+C.\n",
		.defval = {
			.boolean = 0
		}
	},
	{
		.name = "quiet",
		.type = OPDB_TYPE_BOOLEAN,
		.help = "Supress debugging output.\n",
		.defval = {
			.boolean = 0
		}
	},
	{
		.name = "iradix",
		.type = OPDB_TYPE_NUMERIC,
		.help = "Default input radix.\n",
		.defval = {
			.numeric = 10
		}
	},
	{
		.name = "fet_block_size",
		.type = OPDB_TYPE_NUMERIC,
		.help =
"Size of buffer used for memory transfers to and from the FET device.\n"
"Increasing this value will result in faster transfers, but may cause\n"
"problems with some chips.\n",
		.defval = {
			.numeric = 64
		}
	},
	{
		.name = "gdbc_xfer_size",
		.type = OPDB_TYPE_NUMERIC,
		.help =
"Maximum size of memory transfers for the GDB client. Increasing this\n"
"value will result in faster transfers, but may cause problems with some\n"
"servers.\n",
		.defval = {
			.numeric = 64
		}
	},
	{
		.name = "enable_locked_flash_access",
		.type = OPDB_TYPE_BOOLEAN,
		.help =
"If set, some drivers will allow erase/program access to the info A\n"
"segment. If in doubt, do not enable this.\n",
		.defval = {
			.boolean = 0
		}
	},
	{
		.name = "enable_bsl_access",
		.type = OPDB_TYPE_BOOLEAN,
		.help =
"If set, some drivers will allow erase/program access to flash\n"
"BSL memory. If in doubt, do not enable this.\n"
	},
	{
		.name = "gdb_default_port",
		.type = OPDB_TYPE_NUMERIC,
		.help =
"Default TCP port for GDB server, if no argument is given.\n",
		.defval = {
			.numeric = 2000
		}
<<<<<<< HEAD
=======
	},
	{
		.name = "enable_fuse_blow",
		.type = OPDB_TYPE_BOOLEAN,
		.help =
"If set, some drivers will allow the JTAG security fuse to be blown.\n"
"\n"
"\x1b[1mWARNING: this is an irreversible operation!\x1b[0m\n"
"\n"
"If in doubt, do not enable this option.\n"
>>>>>>> d19e494b
	}
};

static union opdb_value values[ARRAY_LEN(keys)];

static int opdb_find(const char *name)
{
	int i;

	for (i = 0; i < ARRAY_LEN(keys); i++) {
		const struct opdb_key *key = &keys[i];

		if (!strcasecmp(key->name, name))
			return i;
	}

	return -1;
}

void opdb_reset(void)
{
	int i;

	for (i = 0; i < ARRAY_LEN(keys); i++) {
		const struct opdb_key *key = &keys[i];
		union opdb_value *value = &values[i];

		memcpy(value, &key->defval, sizeof(*value));
	}
}

int opdb_enum(opdb_enum_func_t func, void *user_data)
{
	int i;

	for (i = 0; i < ARRAY_LEN(keys); i++) {
		const struct opdb_key *key = &keys[i];
		const union opdb_value *value = &values[i];

		if (func(user_data, key, value) < 0)
			return -1;
	}

	return 0;
}

int opdb_get(const char *name, struct opdb_key *key,
	     union opdb_value *value)
{
	int i;

	i = opdb_find(name);
	if (i < 0)
		return -1;

	if (key)
		memcpy(key, &keys[i], sizeof(*key));
	if (value)
		memcpy(value, &values[i], sizeof(*value));

	return 0;
}

int opdb_set(const char *name, const union opdb_value *value)
{
	int i;
	union opdb_value *v;

	i = opdb_find(name);
	if (i < 0)
		return -1;

	v = &values[i];
	memcpy(v, value, sizeof(values[i]));
	if (keys[i].type == OPDB_TYPE_STRING)
		v->string[sizeof(v->string) - 1] = 0;

	return 0;
}

const char *opdb_get_string(const char *name)
{
	int idx = opdb_find(name);

	if (idx < 0)
		return "";

	return values[idx].string;
}

int opdb_get_boolean(const char *name)
{
	int idx = opdb_find(name);

	if (idx < 0)
		return 0;

	return values[idx].boolean;
}

address_t opdb_get_numeric(const char *name)
{
	int idx = opdb_find(name);

	if (idx < 0)
		return 0;

	return values[idx].numeric;
}

fperm_t opdb_read_fperm(void)
{
	fperm_t ret = 0;

	if (opdb_get_boolean("enable_locked_flash_access"))
		ret |= FPERM_LOCKED_FLASH;
	if (opdb_get_boolean("enable_bsl_access"))
		ret |= FPERM_BSL;

	return ret;
}<|MERGE_RESOLUTION|>--- conflicted
+++ resolved
@@ -103,8 +103,6 @@
 		.defval = {
 			.numeric = 2000
 		}
-<<<<<<< HEAD
-=======
 	},
 	{
 		.name = "enable_fuse_blow",
@@ -115,7 +113,6 @@
 "\x1b[1mWARNING: this is an irreversible operation!\x1b[0m\n"
 "\n"
 "If in doubt, do not enable this option.\n"
->>>>>>> d19e494b
 	}
 };
 
